
name: Check Pull Request
on:
  pull_request:
    #

jobs:
  request:
    runs-on: ubuntu-latest
    steps:
      -
        name: Action Checkout
        uses: actions/checkout@v3
      -
        name: Setup Golang
        uses: actions/setup-go@v4
        with:
          go-version-file: ./go.mod
          cache-dependency-path: ./go.sum
      -
        name: Go Generate
<<<<<<< HEAD
        run: go genrate .
=======
        run: go generate .
>>>>>>> 982d8707
      -
        name: Go Format
        uses: actions/github-script@v7
        with:
          script: |
            const child_process = require('child_process')
            const patch = await new Promise((resolve, reject) => child_process.exec('gofmt -d .', (error, stdout, stderr) => {
              if (stderr) {
                console.error(stderr)
              }
              if (error) {
                reject(error)
                return
              }
              resolve(stdout)
            }))
            if (patch) {
              await github.rest.issues.createComment({
                issue_number: context.issue.number,
                owner: context.repo.owner,
                repo: context.repo.repo,
                body: "<details><summary><h2>Change for better format</h2></summary>\n\n````````diff\n" + patch + "\n````````\n\n</details>",
              })
            }
      -
        name: Go Vet
        run: go vet ./...
      -
        name: Go Test
        run: go test -v ./...<|MERGE_RESOLUTION|>--- conflicted
+++ resolved
@@ -19,11 +19,7 @@
           cache-dependency-path: ./go.sum
       -
         name: Go Generate
-<<<<<<< HEAD
-        run: go genrate .
-=======
         run: go generate .
->>>>>>> 982d8707
       -
         name: Go Format
         uses: actions/github-script@v7
