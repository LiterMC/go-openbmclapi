/**
 * OpenBmclAPI (Golang Edition)
 * Copyright (C) 2023 Kevin Z <zyxkad@gmail.com>
 * All rights reserved
 *
 *  This program is free software: you can redistribute it and/or modify
 *  it under the terms of the GNU Affero General Public License as published
 *  by the Free Software Foundation, either version 3 of the License, or
 *  (at your option) any later version.
 *
 *  This program is distributed in the hope that it will be useful,
 *  but WITHOUT ANY WARRANTY; without even the implied warranty of
 *  MERCHANTABILITY or FITNESS FOR A PARTICULAR PURPOSE.  See the
 *  GNU Affero General Public License for more details.
 *
 *  You should have received a copy of the GNU Affero General Public License
 *  along with this program.  If not, see <https://www.gnu.org/licenses/>.
 */

package main

import (
	"errors"
	"os"
	"strconv"
	"sync/atomic"

	"gopkg.in/yaml.v3"
)

type OSSItem struct {
	FolderPath     string `yaml:"folder_path"`
	RedirectBase   string `yaml:"redirect_base"`
	SkipMeasureGen bool   `yaml:"skip_measure_gen"`

	supportRange bool
	working      atomic.Bool
}

type ServeLimitConfig struct {
	Enable     bool `yaml:"enable"`
	MaxConn    int  `yaml:"max_conn"`
	UploadRate int  `yaml:"upload_rate"`
}

type OSSConfig struct {
	Enable bool       `yaml:"enable"`
	List   []*OSSItem `yaml:"list"`
}

type HijackConfig struct {
	Enable        bool   `yaml:"enable"`
	ServerHost    string `yaml:"server_host"`
	ServerPort    uint16 `yaml:"server_port"`
	Path          string `yaml:"path"`
	AntiHijackDNS string `yaml:"anti_hijack_dns"`
}

type Config struct {
	Debug           bool             `yaml:"debug"`
	RecordServeInfo bool             `yaml:"record_serve_info"`
	Nohttps         bool             `yaml:"nohttps"`
	NoOpen          bool             `yaml:"noopen"`
	PublicHost      string           `yaml:"public_host"`
	PublicPort      uint16           `yaml:"public_port"`
	Port            uint16           `yaml:"port"`
	ClusterId       string           `yaml:"cluster_id"`
	ClusterSecret   string           `yaml:"cluster_secret"`
	SyncInterval    int              `yaml:"sync_interval"`
	DownloadMaxConn int              `yaml:"download_max_conn"`
<<<<<<< HEAD
	ConnectTimeout  int              `yaml:"connect_timeout"`
=======
	UseGzip         bool             `yaml:"use_gzip"`
>>>>>>> ce46ec03
	ServeLimit      ServeLimitConfig `yaml:"serve_limit"`
	Oss             OSSConfig        `yaml:"oss"`
	Hijack          HijackConfig     `yaml:"hijack_port"`
}

func readConfig() (config Config) {
	const configPath = "config.yaml"

	config = Config{
		Debug:           false,
		RecordServeInfo: false,
		Nohttps:         false,
		PublicHost:      "example.com",
		PublicPort:      8080,
		Port:            4000,
		ClusterId:       "${CLUSTER_ID}",
		ClusterSecret:   "${CLUSTER_SECRET}",
		SyncInterval:    10,
		DownloadMaxConn: 64,
<<<<<<< HEAD
		ConnectTimeout:  10,
=======
		UseGzip:         false,
>>>>>>> ce46ec03
		ServeLimit: ServeLimitConfig{
			Enable:     false,
			MaxConn:    16384,
			UploadRate: 1024 * 12, // 12MB
		},

		Oss: OSSConfig{
			Enable: false,
			List: []*OSSItem{
				{
					FolderPath:     "oss_mirror",
					RedirectBase:   "https://oss.example.com/base/paths",
					SkipMeasureGen: false,
				},
			},
		},

		Hijack: HijackConfig{
			Enable:        false,
			ServerHost:    "",
			ServerPort:    8090,
			Path:          "__hijack",
			AntiHijackDNS: "8.8.8.8:53",
		},
	}

	data, err := os.ReadFile(configPath)
	notexists := false
	if err != nil {
		if !errors.Is(err, os.ErrNotExist) {
			logError("Cannot read config:", err)
			os.Exit(1)
		}
		logError("Config file not exists, create one")
		notexists = true
	} else if err = yaml.Unmarshal(data, &config); err != nil {
		logError("Cannot parse config:", err)
		os.Exit(1)
	}

	if data, err = yaml.Marshal(config); err != nil {
		logError("Cannot encode config:", err)
		os.Exit(1)
	}
	if err = os.WriteFile(configPath, data, 0600); err != nil {
		logError("Cannot write config:", err)
		os.Exit(1)
	}
	if notexists {
		logError("Config file created, please edit it and start the program again")
		os.Exit(0xff)
	}

	if os.Getenv("DEBUG") == "true" {
		config.Debug = true
	}
	if v := os.Getenv("CLUSTER_IP"); v != "" {
		config.PublicHost = v
	}
	if v := os.Getenv("CLUSTER_PORT"); v != "" {
		if n, err := strconv.Atoi(v); err != nil {
			logErrorf("Cannot parse CLUSTER_PORT %q: %v", v, err)
		} else {
			config.Port = (uint16)(n)
		}
	}
	if v := os.Getenv("CLUSTER_PUBLIC_PORT"); v != "" {
		if n, err := strconv.Atoi(v); err != nil {
			logErrorf("Cannot parse CLUSTER_PUBLIC_PORT %q: %v", v, err)
		} else {
			config.PublicPort = (uint16)(n)
		}
	}
	if v := os.Getenv("CLUSTER_ID"); v != "" {
		config.ClusterId = v
	}
	if v := os.Getenv("CLUSTER_SECRET"); v != "" {
		config.ClusterSecret = v
	}
	if byoc := os.Getenv("CLUSTER_BYOC"); byoc != "" {
		config.Nohttps = byoc == "true"
	}
	switch noopen := os.Getenv("FORCE_NOOPEN"); noopen {
	case "true":
		config.NoOpen = true
	case "false":
		config.NoOpen = false
	}
	return
}<|MERGE_RESOLUTION|>--- conflicted
+++ resolved
@@ -67,12 +67,9 @@
 	ClusterId       string           `yaml:"cluster_id"`
 	ClusterSecret   string           `yaml:"cluster_secret"`
 	SyncInterval    int              `yaml:"sync_interval"`
+	ConnectTimeout  int              `yaml:"connect_timeout"`
 	DownloadMaxConn int              `yaml:"download_max_conn"`
-<<<<<<< HEAD
-	ConnectTimeout  int              `yaml:"connect_timeout"`
-=======
 	UseGzip         bool             `yaml:"use_gzip"`
->>>>>>> ce46ec03
 	ServeLimit      ServeLimitConfig `yaml:"serve_limit"`
 	Oss             OSSConfig        `yaml:"oss"`
 	Hijack          HijackConfig     `yaml:"hijack_port"`
@@ -91,12 +88,9 @@
 		ClusterId:       "${CLUSTER_ID}",
 		ClusterSecret:   "${CLUSTER_SECRET}",
 		SyncInterval:    10,
+		ConnectTimeout:  10,
 		DownloadMaxConn: 64,
-<<<<<<< HEAD
-		ConnectTimeout:  10,
-=======
 		UseGzip:         false,
->>>>>>> ce46ec03
 		ServeLimit: ServeLimitConfig{
 			Enable:     false,
 			MaxConn:    16384,
